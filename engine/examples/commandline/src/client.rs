// Copyright 2020 IOTA Stiftung
//
// Licensed under the Apache License, Version 2.0 (the "License"); you may not use this file except in compliance with
// the License. You may obtain a copy of the License at
//
//     http://www.apache.org/licenses/LICENSE-2.0
//
// Unless required by applicable law or agreed to in writing, software distributed under the License is distributed on
// an "AS IS" BASIS, WITHOUT WARRANTIES OR CONDITIONS OF ANY KIND, either express or implied.
// See the License for the specific language governing permissions and limitations under the License.

use engine::vault::{BoxProvider, DBView, RecordId, Key, RecordHint, PreparedRead, Kind};

use crate::{
    connection::{send_until_success, CRequest, CResult},
    line_error,
    state::State,
};

use std::{cell::RefCell, collections::HashMap};

use serde::{Deserialize, Serialize};

// structure for the vault.
pub struct Vault<P: BoxProvider> {
    pub key: Key<P>,
    db: RefCell<Option<DBView<P>>>,
}

impl<P: BoxProvider> Vault<P> {
    // create a new vault for the key.
    pub fn new(key: Key<P>) -> Self {
        let reads = send_until_success(CRequest::List).list();
        let db = engine::vault::DBView::load(key.clone(), reads.iter()).expect(line_error!());
        Self {
            key,
            db: RefCell::new(Some(db)),
        }
    }

    // supply the DBView to a function and update it after its been used.
    pub fn take<T>(&self, f: impl FnOnce(DBView<P>) -> T) -> T {
        let mut _db = self.db.borrow_mut();
        let db = _db.take().expect(line_error!());
        let retval = f(db);

        let reads = send_until_success(CRequest::List).list();
        *_db = Some(DBView::load(self.key.clone(), reads.iter()).expect(line_error!()));
        retval
    }
}

// structure of the client
pub struct Client<P: BoxProvider> {
    pub db: Vault<P>,
}

impl<P: BoxProvider + Send + Sync + 'static> Client<P> {
    // create a new client
    pub fn new(key: Key<P>) -> Self {
        Self {
            db: Vault::<P>::new(key),
        }
    }

<<<<<<< HEAD
    pub fn write(&self, id: RecordId, payload: Vec<u8>) {
        self.db.take(|db| {
            let mut reqs = vec![];
            let w = db.writer(id);

            if ! db.reader().exists(id) {
                reqs.push(w.truncate().expect(line_error!()));
            }

            reqs.append(&mut w
=======
    // create a record in the vault.
    pub fn create_record(&self, payload: Vec<u8>) -> Id {
        self.db.take(|db| {
            let (id, req) = db
                .writer(self.id)
>>>>>>> 42913086
                .write(&payload, RecordHint::new(b"").expect(line_error!()))
                .expect(line_error!()));

            reqs.into_iter().for_each(|req| {
                send_until_success(CRequest::Write(req));
            });

            id
        })
    }

    // list the ids and hints of all of valid records in the Vault.
    pub fn list_ids(&self) {
        self.db.take(|db| {
            db.records().for_each(|(id, hint)| println!("Id: {:?}, Hint: {:?}", id, hint));
        });
    }

    // list the ids of all of the records in the Vault.
    pub fn list_all_ids(&self) {
        self.db.take(|db| {
            db.all().for_each(|id| println!("Id: {:?}", id));
        });
    }

    // read a record by its ID into plaintext.
    pub fn read_record_by_id(&self, id: RecordId) {
        self.db.take(|db| {
            let plain = match db.reader().prepare_read(&id).expect("unable to read id") {
                PreparedRead::CacheHit(bs) => bs,
                PreparedRead::CacheMiss(req) => {
                    if let CResult::Read(res) = send_until_success(CRequest::Read(req)) {
                        db.reader().read(res).expect(line_error!())
                    } else {
                        panic!("unable to read")
                    }
                }
                PreparedRead::NoSuchRecord => panic!("no such record"),
                PreparedRead::RecordIsEmpty => vec![],
            };

            println!("Plain: {:?}", String::from_utf8(plain).unwrap());
        });
    }

    // Garbage collect the chain and build a new one.
    pub fn perform_gc(&self) {
        self.db.take(|db| {
            db.gc().into_iter().for_each(|req| {
                send_until_success(CRequest::Delete(req));
            });
        });
    }

    // create a revoke transaction in the chain.
    pub fn revoke_record(&self, id: RecordId) {
        self.db.take(|db| {
            let to_write = db.writer(id).revoke().expect(line_error!());
            send_until_success(CRequest::Write(to_write));
        });
    }
}

// structure for the snapshot
#[derive(Serialize, Deserialize)]
pub struct Snapshot<P: BoxProvider> {
    pub key: Key<P>,
    state: HashMap<(Kind, Vec<u8>), Vec<u8>>,
}

impl<P: BoxProvider> Snapshot<P> {
    // create a new snapshot.
    pub fn new(key: Key<P>) -> Self {
        let map = State::offload_data();
        Self { key, state: map }
    }

    // offload the snapshot data to the state map.
    pub fn offload(self) -> Key<P> {
        State::upload_data(self.state);
        self.key
    }
}<|MERGE_RESOLUTION|>--- conflicted
+++ resolved
@@ -63,7 +63,6 @@
         }
     }
 
-<<<<<<< HEAD
     pub fn write(&self, id: RecordId, payload: Vec<u8>) {
         self.db.take(|db| {
             let mut reqs = vec![];
@@ -74,21 +73,12 @@
             }
 
             reqs.append(&mut w
-=======
-    // create a record in the vault.
-    pub fn create_record(&self, payload: Vec<u8>) -> Id {
-        self.db.take(|db| {
-            let (id, req) = db
-                .writer(self.id)
->>>>>>> 42913086
                 .write(&payload, RecordHint::new(b"").expect(line_error!()))
                 .expect(line_error!()));
 
             reqs.into_iter().for_each(|req| {
                 send_until_success(CRequest::Write(req));
             });
-
-            id
         })
     }
 
